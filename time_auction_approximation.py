--- conflicted
+++ resolved
@@ -77,33 +77,24 @@
         # For every piece get evaluation for every agent
         for agent in agents:
             evaluations[(agent, piece)] = agent.eval(start=piece[0], end=piece[1])
-<<<<<<< HEAD
-    # Create the matching graph. One side is the agents, the other side is the partitions and the weights
-
-    logger.info("Create the partition graphs G - P0 and G - Pd")
-    g_0_l = create_matching_graph(agents, normalize_partitions_0_l, evaluations)
-    g_delta_l = create_matching_graph(agents, normalize_partitions_delta_l, evaluations)
-
-    logger.info("Compute maximum weight matchings for each graph respectively")
-    edges_set_0_l = fix_edges(max_weight_matching(g_0_l))
-    edges_set_delta_l = fix_edges(max_weight_matching(g_delta_l))
-
-    logger.info("Choose the heavier among the matchings")
-=======
     # Create the matching graph
     # One side is the agents, the other side is the partitions and the weights are the evaluations
     logger.info("Create the partition graphs G - P0 and G - Pd")
     g_0_l = create_matching_graph(agents, normalize_partitions_0_l, evaluations)
     g_delta_l = create_matching_graph(agents, normalize_partitions_delta_l, evaluations)
+
     # Set the edges to be in order, (Agent, partition)
+    logger.info("Compute maximum weight matchings for each graph respectively")
     edges_set_0_l = fix_edges(max_weight_matching(g_0_l))
     edges_set_delta_l = fix_edges(max_weight_matching(g_delta_l))
+
+    logger.info("Choose the heavier among the matchings")
     # Check which matching is heavier and choose it
->>>>>>> b7005d97
     if calculate_weight(g_delta_l, edges_set_delta_l) > calculate_weight(g_0_l, edges_set_0_l):
         edges_set = edges_set_delta_l
     else:
         edges_set = edges_set_0_l
+
     # Find the agents that are in the allocation that was chosen
     chosen_agents = [edge[0] for edge in edges_set]
     # Create allocation
