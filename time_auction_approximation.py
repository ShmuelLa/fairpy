--- conflicted
+++ resolved
@@ -55,11 +55,8 @@
     logger.info("Setting delta to 1 - [1 / l] * l.")
     delta = 1 - int(1 / piece_size) * piece_size
 
-<<<<<<< HEAD
+    logger.info("Create the partitions P0 = 0-l and Pd = delta-l.")
     # Creating the partition of the pieces that start from 0
-=======
-    logger.info("Create the partitions P0 = 0-l and Pd = delta-l.")
->>>>>>> 7075fb6c
     partition_0_l = create_partition(piece_size)
     # Creating the partition of the pieces that start from delta
     partition_delta_l = create_partition(piece_size, start=delta)
@@ -72,22 +69,17 @@
     normalize_partitions_0_l = [(int(p[0] * length), int(p[1] * length)) for p in partition_0_l]
     normalize_partitions_delta_l = [(int(p[0] * length), int(p[1] * length)) for p in partition_delta_l]
 
-<<<<<<< HEAD
     # Evaluating the pieces of the partition for every agent there is
-=======
     logger.info("For each piece (in both partitions) and agent: compute the agent's value of the piece.")
->>>>>>> 7075fb6c
     evaluations = {}
     # Get evaluation for every piece
     for piece in normalize_partitions:
         # For every piece get evaluation for every agent
         for agent in agents:
             evaluations[(agent, piece)] = agent.eval(start=piece[0], end=piece[1])
-<<<<<<< HEAD
-    # Create the matching graph. One side is the agents, the other side is the partitions and the weights 
+    # Create the matching graph. One side is the agents, the other side is the partitions and the weights
     g = create_matching_graph(agents, normalize_partitions, evaluations)
     edges_set = fix_edges(max_weight_matching(g))
-=======
 
     logger.info("Create the partition graphs G - P0 and G - Pd")
     g_0_l = create_matching_graph(agents, normalize_partitions_0_l, evaluations)
@@ -100,7 +92,6 @@
         edges_set = edges_set_delta_l
     else:
         edges_set = edges_set_0_l
->>>>>>> 7075fb6c
 
     chosen_agents = [edge[0] for edge in edges_set]
     allocation = Allocation(chosen_agents)
