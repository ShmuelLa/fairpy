--- conflicted
+++ resolved
@@ -18,7 +18,7 @@
 *Algorithm 1*.
   * [fe_cake_division_connected_pieces.py](fe_cake_division_connected_pieces.py) by Uri Zitzer.
 
-*  David Kurokawa, John K. Lai, Ariel D Procaccia (2013). 
+* David Kurokawa, John K. Lai, Ariel D Procaccia (2013). 
 ["How to Cut a Cake Before the Party Ends"](https://www.aaai.org/ocs/index.php/AAAI/AAAI13/paper/viewPaper/6365).
 Proceedings of AAAI 2013. 
 ([alternative link](http://procaccia.info/papers/unicake.aaai13.pdf)). 
@@ -48,41 +48,22 @@
 ["Truth, justice, and cake cutting"](http://procaccia.info/papers/justruth.geb.pdf). 
 Games and Economic Behavior. 77 (1): 284–297. 
 *Mechanism 1 (in section 3), and the algorithm described in section 4*.
-  
+
 * Georgios Amanatidis,  George Christodoulou,  John Fearnley,  Evangelos Markakis,  Christos-Alexandros Psomas, Eftychia Vakaliou (2018).
 ["An improved envy-free cake cutting protocol for four agents"](https://arxiv.org/abs/1807.00317)
 Proceedings of SAGT 2018, 87--99.
 *All algorithms.*
-<<<<<<< HEAD
   
 * Haris Aziz, Chun Ye (2013):
 ["Cake cutting algorithms for piecewise constant and piecewise uniform valuations"](https://arxiv.org/abs/1307.2908). 
 Proceedings of WINE 2014. 1--14.
 *All 5 algorithms.*
-=======
-  * Programmers: Amit Eliyahu and Tal Nakar. 
->>>>>>> c76dffa8
 
 * Yuga J Cohler,  John K Lai, and David C Parkes, Ariel D Procaccia (2011).
 ["Optimal envy-free cake cutting"](https://www.aaai.org/ocs/index.php/AAAI/AAAI11/paper/viewPaper/3638).
 Proceedings of AAAI 2011.
 ([alternative link](http://procaccia.info/papers/maxsw.aaai11.pdf)).
 *Algorithms 1 and 2*. 
-<<<<<<< HEAD
-=======
-   * Programmer: Gal Politzer.
-
-* Paul W Goldberg, Alexandros Hollender, Warut Suksompong (2019).
-["Contiguous Cake Cutting: Hardness Results and Approximation Algorithms"](https://arxiv.org/abs/1911.05416).
-Proceedings of AAAI 2020.
-*Algorithms 1 and 2*.
-  * Programmer: Shalev Goldstein.
-
-
-## Future work
-
-### For one programmer
->>>>>>> c76dffa8
 
 * Jeff Edmonds, Kirk Pruhs (2006).
 ["Balanced allocations of cake"](http://people.cs.pitt.edu/~kirk/papers/focs2006.pdf)
@@ -97,15 +78,7 @@
 ["The complexity of cake cutting with unequal shares"](https://arxiv.org/abs/1709.03152)
 Proceedings of SAGT 2018, pages={19--30}.
 *Sections 4 and 7*.
-<<<<<<< HEAD
 
-=======
-  
-* Haris Aziz, Chun Ye (2013):
-["Cake cutting algorithms for piecewise constant and piecewise uniform valuations"](https://arxiv.org/abs/1307.2908). 
-Proceedings of WINE 2014. 1--14.
-*All 5 algorithms.*
->>>>>>> c76dffa8
 
 ### For two programmers
 
